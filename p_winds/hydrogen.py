--- conflicted
+++ resolved
@@ -418,15 +418,9 @@
         else:
             _t = _tau_fun(np.array([_r, ]))[0]
             _phi_prime = np.exp(-_t)*_phi
-<<<<<<< HEAD
-        _v_guess = _v_fun(_r)
-        _v, _rho = parker.structure(_r, _v_guess)
-=======
-
         _v = _v_fun(_r)
         _rho = _rho_fun(_r)
 
->>>>>>> ef29cb46
         # In terms 1 and 2 we use the values of k2 and phi from above
         term1 = (1. - _f) / _v * _phi_prime
         term2 = _k2 * _rho * _f ** 2 / _v
