# Configuration file for the Sphinx documentation builder.
#
# This file only contains a selection of the most common options. For a full
# list see the documentation:
# https://www.sphinx-doc.org/en/master/usage/configuration.html

# -- Path setup --------------------------------------------------------------

# If extensions (or modules to document with autodoc) are in another directory,
# add these directories to sys.path here. If the directory is relative to the
# documentation root, use os.path.abspath to make it absolute, like shown here.
#
import os
import sys
sys.path.insert(0, os.path.abspath('../../p_winds'))


# -- Project information -----------------------------------------------------

project = 'p-winds'
copyright = '2021, Leonardo A. dos Santos'
author = 'Leonardo A. dos Santos'

# The full version, including alpha/beta/rc tags
<<<<<<< HEAD
release = 'v0.6.4b'
=======
release = 'v0.7.0b'
>>>>>>> 16ea14ef


# -- General configuration ---------------------------------------------------

# Add any Sphinx extension module names here, as strings. They can be
# extensions coming with Sphinx (named 'sphinx.ext.*') or your custom
# ones.
extensions = [
    'sphinx.ext.autodoc',
    'sphinx.ext.coverage',
    'sphinx.ext.mathjax',
    'sphinx.ext.viewcode',
    'sphinx.ext.githubpages',
    'sphinx.ext.autosummary',
    'sphinx.ext.autosectionlabel',
    'numpydoc',
    'nbsphinx'
]

# Add any paths that contain templates here, relative to this directory.
templates_path = ['_templates']

# List of patterns, relative to source directory, that match files and
# directories to ignore when looking for source files.
# This pattern also affects html_static_path and html_extra_path.
exclude_patterns = ['_build', 'Thumbs.db', '.DS_Store']


# -- Options for HTML output -------------------------------------------------

# The theme to use for HTML and HTML Help pages.  See the documentation for
# a list of builtin themes.
#
html_theme = 'sphinx_rtd_theme'

# Add any paths that contain custom static files (such as style sheets) here,
# relative to this directory. They are copied after the builtin static files,
# so a file named "default.css" will overwrite the builtin "default.css".
html_static_path = ['_static']

# The name of the Pygments (syntax highlighting) style to use.
pygments_style = 'sphinx'<|MERGE_RESOLUTION|>--- conflicted
+++ resolved
@@ -22,11 +22,7 @@
 author = 'Leonardo A. dos Santos'
 
 # The full version, including alpha/beta/rc tags
-<<<<<<< HEAD
-release = 'v0.6.4b'
-=======
 release = 'v0.7.0b'
->>>>>>> 16ea14ef
 
 
 # -- General configuration ---------------------------------------------------
