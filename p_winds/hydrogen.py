--- conflicted
+++ resolved
@@ -89,17 +89,12 @@
     n_htot = 1 / (1 + f_h_r + f_he_to_h) * n_tot
     n_h = n_htot * (1 - f_h_r)
     n_hetot = n_htot * f_he_to_h
-<<<<<<< HEAD
-    n_he = n_hetot * (1 - f_r)  # Here we assume that He has the same ion
-    # fraction as H
-=======
 
     if f_he_r is None:
         n_he = n_hetot * (1 - f_h_r)  # Here we assume that the ion fraction of
         # He is the same as H, which may not always be correct
     else:
         n_he = n_hetot * (1 - f_he_r)  # This is more correct
->>>>>>> 2ac191ff
 
     n_h_temp = n_h[::-1]
     column_h = cumtrapz(n_h_temp, r_grid_temp, initial=0)
