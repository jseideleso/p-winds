--- conflicted
+++ resolved
@@ -35,17 +35,8 @@
     assert abs((f_r[-1] - 0.998826) / f_r[-1]) < precision_threshold
 
     # Test the exact photoionization
-<<<<<<< HEAD
-    f_r, rates = hydrogen.ion_fraction(r, R_pl, T_0, h_fraction, m_dot, M_pl,
-                                       average_f_ion,
-                                       spectrum_at_planet=spectrum,
-                                       relax_solution=True, exact_phi=True,
-                                       return_rates=True)
-    assert abs((f_r[-1] - 0.997883) / f_r[-1]) < precision_threshold
-=======
     f_r = hydrogen.ion_fraction(r, R_pl, T_0, h_fraction, m_dot, M_pl,
                                 average_f_ion,
                                 spectrum_at_planet=spectrum,
                                 relax_solution=True, exact_phi=True)
-    assert abs((f_r[-1] - 0.998997) / f_r[-1]) < precision_threshold
->>>>>>> b99d689f
+    assert abs((f_r[-1] - 0.998997) / f_r[-1]) < precision_threshold